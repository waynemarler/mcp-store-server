import { NextRequest } from "next/server";
<<<<<<< HEAD
import { emitNotification, type NotificationEvent } from './notifications/route';
=======
import { emitNotification } from './notificationEmitter';
>>>>>>> 00d0916b

// CLAUDE-TO-CLAUDE FEEDBACK LOOP - REVOLUTIONARY AI DEVELOPMENT SYSTEM
// First-ever autonomous feedback system between Claude Frontend and Claude Dev
// NOW WITH PUSH NOTIFICATIONS for truly autonomous operation!

// Database connection will be established once
let dbInitialized = false;

async function initDatabase() {
  if (dbInitialized) return;

  try {
    const { sql } = await import('@vercel/postgres');

    // Create feedback_items table with comprehensive schema
    await sql`
      CREATE TABLE IF NOT EXISTS feedback_items (
        id UUID PRIMARY KEY DEFAULT gen_random_uuid(),
        created_at TIMESTAMP DEFAULT CURRENT_TIMESTAMP,
        updated_at TIMESTAMP DEFAULT CURRENT_TIMESTAMP,

        -- Feedback Classification
        feedback_type VARCHAR(50) NOT NULL, -- bug, performance, feature_request, improvement, praise
        component VARCHAR(100) NOT NULL, -- routing, nlp, cache, database, etc.
        severity VARCHAR(20) NOT NULL, -- critical, high, medium, low
        status VARCHAR(50) DEFAULT 'pending', -- pending, in_progress, fixed, deployed, verified, wont_fix

        -- Issue Details
        current_behavior TEXT NOT NULL,
        expected_behavior TEXT NOT NULL,
        suggested_fix TEXT,
        test_query TEXT,

        -- Performance Metrics
        current_performance_ms INTEGER,
        target_performance_ms INTEGER,
        confidence_score FLOAT,
        additional_metrics JSONB,

        -- Assignment and Priority
        assigned_to VARCHAR(100) DEFAULT 'claude-dev',
        priority_score INTEGER DEFAULT 50, -- 1-100 calculated from severity + impact

        -- Resolution Tracking
        fix_description TEXT,
        fix_deployed_at TIMESTAMP,
        verification_status VARCHAR(50), -- pending_test, passed, failed
        claude_frontend_notes TEXT,
        commit_hash VARCHAR(100),

        -- Relationship tracking
        related_feedback_id UUID REFERENCES feedback_items(id)
      )
    `;

    // Create indexes for performance
    await sql`CREATE INDEX IF NOT EXISTS idx_feedback_status ON feedback_items(status)`;
    await sql`CREATE INDEX IF NOT EXISTS idx_feedback_severity ON feedback_items(severity)`;
    await sql`CREATE INDEX IF NOT EXISTS idx_feedback_created ON feedback_items(created_at DESC)`;
    await sql`CREATE INDEX IF NOT EXISTS idx_feedback_priority ON feedback_items(priority_score DESC)`;

    console.log('✅ Feedback database initialized successfully');
    dbInitialized = true;
  } catch (error) {
    console.error('❌ Failed to initialize feedback database:', error);
    throw error;
  }
}

// Calculate priority score based on severity and other factors
function calculatePriorityScore(severity: string, feedbackType: string, performanceImpact?: number): number {
  const severityScores = {
    'critical': 90,
    'high': 70,
    'medium': 50,
    'low': 30
  };

  const typeModifiers = {
    'bug': 10,
    'performance': 15,
    'feature_request': 0,
    'improvement': 5,
    'praise': -10
  };

  let score = severityScores[severity] || 50;
  score += typeModifiers[feedbackType] || 0;

  // Performance impact modifier
  if (performanceImpact && performanceImpact > 100) {
    score += Math.min(10, Math.floor(performanceImpact / 100));
  }

  return Math.max(1, Math.min(100, score));
}

export async function POST(request: NextRequest) {
  try {
    // Initialize database if needed
    await initDatabase();

    const body = await request.json();

    // Handle MCP protocol messages
    if (body.jsonrpc === "2.0") {
      return handleMCPMessage(body);
    }

    return Response.json({
      error: "This is an MCP-only endpoint. Use JSON-RPC 2.0 format"
    }, { status: 400 });

  } catch (error: any) {
    console.error('Feedback MCP Error:', error);
    return Response.json({
      error: error.message
    }, { status: 500 });
  }
}

async function handleMCPMessage(message: any) {
  const { method, params, id } = message;

  try {
    switch (method) {
      case "tools/list":
        return Response.json({
          jsonrpc: "2.0",
          id,
          result: {
            tools: [
              {
                name: "submit_feedback",
                description: "Claude Frontend submits structured feedback about platform performance, bugs, or improvements",
                inputSchema: {
                  type: "object",
                  properties: {
                    feedback_type: {
                      type: "string",
                      enum: ["bug", "performance", "feature_request", "improvement", "praise"],
                      description: "Type of feedback being submitted"
                    },
                    component: {
                      type: "string",
                      description: "Which component (routing, nlp, cache, database, ui, etc.)"
                    },
                    severity: {
                      type: "string",
                      enum: ["critical", "high", "medium", "low"],
                      description: "Severity level of the issue"
                    },
                    current_behavior: {
                      type: "string",
                      description: "What's currently happening (be specific)"
                    },
                    expected_behavior: {
                      type: "string",
                      description: "What should happen instead"
                    },
                    suggested_fix: {
                      type: "string",
                      description: "Your recommendation for fixing it (optional)"
                    },
                    test_query: {
                      type: "string",
                      description: "Query that exposed the issue (optional)"
                    },
                    metrics: {
                      type: "object",
                      description: "Performance data (current_ms, target_ms, confidence, etc.)",
                      properties: {
                        current_performance_ms: { type: "number" },
                        target_performance_ms: { type: "number" },
                        confidence_score: { type: "number" },
                        additional_data: { type: "object" }
                      }
                    },
                    related_feedback_id: {
                      type: "string",
                      description: "UUID of related feedback item (for follow-ups)"
                    }
                  },
                  required: ["feedback_type", "component", "severity", "current_behavior", "expected_behavior"]
                }
              },
              {
                name: "get_feedback_status",
                description: "Query feedback items by status, severity, or other filters",
                inputSchema: {
                  type: "object",
                  properties: {
                    feedback_id: {
                      type: "string",
                      description: "Specific feedback ID to query (optional)"
                    },
                    status_filter: {
                      type: "array",
                      items: {
                        type: "string",
                        enum: ["pending", "in_progress", "fixed", "deployed", "verified", "wont_fix"]
                      },
                      description: "Filter by status (optional)"
                    },
                    severity_filter: {
                      type: "array",
                      items: {
                        type: "string",
                        enum: ["critical", "high", "medium", "low"]
                      },
                      description: "Filter by severity (optional)"
                    },
                    component_filter: {
                      type: "string",
                      description: "Filter by component (optional)"
                    },
                    limit: {
                      type: "number",
                      description: "Maximum number of results (default 20)"
                    },
                    order_by: {
                      type: "string",
                      enum: ["priority", "created_at", "updated_at"],
                      description: "Sort order (default: priority)"
                    }
                  }
                }
              },
              {
                name: "update_feedback_status",
                description: "Update status and progress of feedback items (for Claude Dev)",
                inputSchema: {
                  type: "object",
                  properties: {
                    feedback_id: {
                      type: "string",
                      description: "UUID of feedback item to update"
                    },
                    status: {
                      type: "string",
                      enum: ["pending", "in_progress", "fixed", "deployed", "verified", "wont_fix"],
                      description: "New status"
                    },
                    fix_description: {
                      type: "string",
                      description: "Description of what was changed/fixed"
                    },
                    commit_hash: {
                      type: "string",
                      description: "Git commit reference for the fix"
                    },
                    verification_status: {
                      type: "string",
                      enum: ["pending_test", "passed", "failed"],
                      description: "Test verification status"
                    },
                    claude_dev_notes: {
                      type: "string",
                      description: "Additional notes from Claude Dev"
                    }
                  },
                  required: ["feedback_id"]
                }
              },
              {
                name: "subscribe_notifications",
                description: "Subscribe to real-time push notifications for autonomous feedback loop. Returns SSE endpoint URL for Claude Desktop to connect.",
                inputSchema: {
                  type: "object",
                  properties: {
                    client_id: {
                      type: "string",
                      description: "Unique identifier for this Claude instance (e.g., 'claude-desktop-main')"
                    },
                    notification_types: {
                      type: "array",
                      items: {
                        type: "string",
                        enum: ["feedback_created", "status_updated", "deployment_ready", "test_requested", "fix_deployed"]
                      },
                      description: "Types of notifications to receive (default: all)"
                    },
                    replay_recent: {
                      type: "boolean",
                      description: "Whether to replay recent events on connection (default: true)"
                    }
                  },
                  required: ["client_id"]
                }
              }
            ]
          }
        });

      case "tools/call":
        const { name, arguments: args } = params;

        switch (name) {
          case "submit_feedback":
            return await handleSubmitFeedback(args, id);

          case "get_feedback_status":
            return await handleGetFeedbackStatus(args, id);

          case "update_feedback_status":
            return await handleUpdateFeedbackStatus(args, id);

          case "subscribe_notifications":
            return await handleSubscribeNotifications(args, id);

          default:
            return Response.json({
              jsonrpc: "2.0",
              id,
              error: {
                code: -32601,
                message: `Unknown tool: ${name}`
              }
            });
        }

      default:
        return Response.json({
          jsonrpc: "2.0",
          id,
          error: {
            code: -32601,
            message: `Unknown method: ${method}`
          }
        });
    }

  } catch (error: any) {
    return Response.json({
      jsonrpc: "2.0",
      id,
      error: {
        code: -32000,
        message: error.message
      }
    }, { status: 500 });
  }
}

async function handleSubmitFeedback(args: any, id: any) {
  const startTime = Date.now();

  try {
    const { sql } = await import('@vercel/postgres');
    const {
      feedback_type,
      component,
      severity,
      current_behavior,
      expected_behavior,
      suggested_fix,
      test_query,
      metrics,
      related_feedback_id
    } = args;

    // Calculate priority score
    const performanceImpact = metrics?.current_performance_ms;
    const priorityScore = calculatePriorityScore(severity, feedback_type, performanceImpact);

    // Insert feedback into database
    const result = await sql`
      INSERT INTO feedback_items (
        feedback_type, component, severity, current_behavior, expected_behavior,
        suggested_fix, test_query, current_performance_ms, target_performance_ms,
        confidence_score, additional_metrics, priority_score, related_feedback_id
      ) VALUES (
        ${feedback_type}, ${component}, ${severity}, ${current_behavior}, ${expected_behavior},
        ${suggested_fix}, ${test_query}, ${metrics?.current_performance_ms}, ${metrics?.target_performance_ms},
        ${metrics?.confidence_score}, ${JSON.stringify(metrics?.additional_data || {})},
        ${priorityScore}, ${related_feedback_id}
      )
      RETURNING id, created_at, priority_score
    `;

    const feedbackItem = result.rows[0];
    const responseTime = Date.now() - startTime;

    console.log(`🔔 NEW ${severity.toUpperCase()} FEEDBACK: ${component} - ${feedback_type} (ID: ${feedbackItem.id})`);

    // EMIT PUSH NOTIFICATION for new feedback
    emitNotification({
      type: 'feedback_created',
      feedbackId: feedbackItem.id,
      data: {
        feedback_type,
        component,
        severity,
        priority_score: feedbackItem.priority_score,
        test_query,
        message: `New ${severity} ${feedback_type} for ${component}: ${current_behavior.substring(0, 100)}...`
      },
      timestamp: new Date().toISOString()
    });

    return Response.json({
      jsonrpc: "2.0",
      id,
      result: {
        content: [
          {
            type: "text",
            text: `✅ **FEEDBACK SUBMITTED SUCCESSFULLY**

**Feedback ID**: ${feedbackItem.id}
**Type**: ${feedback_type}
**Component**: ${component}
**Severity**: ${severity.toUpperCase()}
**Priority Score**: ${priorityScore}/100

**Issue**: ${current_behavior}
**Expected**: ${expected_behavior}
${suggested_fix ? `**Suggested Fix**: ${suggested_fix}` : ''}
${test_query ? `**Test Query**: "${test_query}"` : ''}

**Metrics**:
${metrics?.current_performance_ms ? `• Current Performance: ${metrics.current_performance_ms}ms` : ''}
${metrics?.target_performance_ms ? `• Target Performance: ${metrics.target_performance_ms}ms` : ''}
${metrics?.confidence_score ? `• Confidence Score: ${metrics.confidence_score}` : ''}

**Status**: PENDING (assigned to claude-dev)
**Submitted**: ${feedbackItem.created_at}
**Response Time**: ${responseTime}ms

🚀 **This feedback will be automatically picked up by Claude Dev for analysis and implementation!**`
          }
        ]
      }
    });

  } catch (error: any) {
    console.error('Submit feedback error:', error);
    return Response.json({
      jsonrpc: "2.0",
      id,
      error: {
        code: -32000,
        message: `Failed to submit feedback: ${error.message}`
      }
    });
  }
}

async function handleGetFeedbackStatus(args: any, id: any) {
  const startTime = Date.now();

  try {
    const { sql } = await import('@vercel/postgres');
    const {
      feedback_id,
      status_filter,
      severity_filter,
      component_filter,
      limit = 20,
      order_by = 'priority'
    } = args;

    let queryText = `
      SELECT id, created_at, updated_at, feedback_type, component, severity, status,
             current_behavior, expected_behavior, suggested_fix, test_query,
             current_performance_ms, target_performance_ms, confidence_score,
             priority_score, fix_description, fix_deployed_at, verification_status,
             claude_frontend_notes, commit_hash
      FROM feedback_items
    `;

    const conditions = [];
    const params = [];
    let paramIndex = 0;

    if (feedback_id) {
      conditions.push(`id = $${++paramIndex}`);
      params.push(feedback_id);
    }

    if (status_filter && status_filter.length > 0) {
      conditions.push(`status = ANY($${++paramIndex})`);
      params.push(status_filter);
    }

    if (severity_filter && severity_filter.length > 0) {
      conditions.push(`severity = ANY($${++paramIndex})`);
      params.push(severity_filter);
    }

    if (component_filter) {
      conditions.push(`component ILIKE $${++paramIndex}`);
      params.push(`%${component_filter}%`);
    }

    if (conditions.length > 0) {
      queryText += ` WHERE ${conditions.join(' AND ')}`;
    }

    // Add ordering
    const orderMap = {
      'priority': 'priority_score DESC, created_at DESC',
      'created_at': 'created_at DESC',
      'updated_at': 'updated_at DESC'
    };
    queryText += ` ORDER BY ${orderMap[order_by] || orderMap.priority}`;
    queryText += ` LIMIT $${++paramIndex}`;
    params.push(limit);

    const result = await sql.query(queryText, params);
    const responseTime = Date.now() - startTime;

    // Format results for display
    let output = `📊 **FEEDBACK STATUS REPORT**\n`;
    output += `${"=".repeat(50)}\n\n`;
    output += `**Found ${result.rows.length} feedback items**\n`;
    output += `**Query Time**: ${responseTime}ms\n\n`;

    if (result.rows.length === 0) {
      output += `No feedback items match your criteria.`;
    } else {
      for (const item of result.rows) {
        const statusIcon = {
          'pending': '⏳',
          'in_progress': '🔄',
          'fixed': '✅',
          'deployed': '🚀',
          'verified': '✅',
          'wont_fix': '❌'
        }[item.status] || '❓';

        const severityIcon = {
          'critical': '🔴',
          'high': '🟡',
          'medium': '🟢',
          'low': '🔵'
        }[item.severity] || '⚪';

        output += `${statusIcon} **${item.feedback_type.toUpperCase()}** - ${item.component}\n`;
        output += `   ID: \`${item.id}\`\n`;
        output += `   ${severityIcon} Severity: ${item.severity} | Priority: ${item.priority_score}/100\n`;
        output += `   Status: ${item.status.toUpperCase()}\n`;
        output += `   Issue: ${item.current_behavior.substring(0, 100)}${item.current_behavior.length > 100 ? '...' : ''}\n`;

        if (item.fix_description) {
          output += `   Fix: ${item.fix_description.substring(0, 100)}${item.fix_description.length > 100 ? '...' : ''}\n`;
        }

        if (item.test_query) {
          output += `   Test: "${item.test_query}"\n`;
        }

        output += `   Created: ${new Date(item.created_at).toISOString()}\n`;

        if (item.fix_deployed_at) {
          output += `   Deployed: ${new Date(item.fix_deployed_at).toISOString()}\n`;
        }

        output += `\n`;
      }
    }

    return Response.json({
      jsonrpc: "2.0",
      id,
      result: {
        content: [
          {
            type: "text",
            text: output
          }
        ]
      }
    });

  } catch (error: any) {
    console.error('Get feedback status error:', error);
    return Response.json({
      jsonrpc: "2.0",
      id,
      error: {
        code: -32000,
        message: `Failed to get feedback status: ${error.message}`
      }
    });
  }
}

async function handleUpdateFeedbackStatus(args: any, id: any) {
  const startTime = Date.now();

  try {
    const { sql } = await import('@vercel/postgres');
    const {
      feedback_id,
      status,
      fix_description,
      commit_hash,
      verification_status,
      claude_dev_notes
    } = args;

    // Build update query dynamically
    const updates = ['updated_at = CURRENT_TIMESTAMP'];
    const params = [];
    let paramIndex = 0;

    if (status) {
      updates.push(`status = $${++paramIndex}`);
      params.push(status);

      // If status is deployed, set deployment timestamp
      if (status === 'deployed') {
        updates.push(`fix_deployed_at = CURRENT_TIMESTAMP`);
      }
    }

    if (fix_description) {
      updates.push(`fix_description = $${++paramIndex}`);
      params.push(fix_description);
    }

    if (commit_hash) {
      updates.push(`commit_hash = $${++paramIndex}`);
      params.push(commit_hash);
    }

    if (verification_status) {
      updates.push(`verification_status = $${++paramIndex}`);
      params.push(verification_status);
    }

    if (claude_dev_notes) {
      updates.push(`claude_frontend_notes = COALESCE(claude_frontend_notes, '') || $${++paramIndex}`);
      params.push(`\n[${new Date().toISOString()}] ${claude_dev_notes}`);
    }

    // Add feedback_id as final parameter
    params.push(feedback_id);

    const result = await sql.query(`
      UPDATE feedback_items
      SET ${updates.join(', ')}
      WHERE id = $${++paramIndex}
      RETURNING id, status, fix_description, fix_deployed_at, verification_status
    `, params);

    if (result.rows.length === 0) {
      return Response.json({
        jsonrpc: "2.0",
        id,
        error: {
          code: -32000,
          message: `Feedback item ${feedback_id} not found`
        }
      });
    }

    const updatedItem = result.rows[0];
    const responseTime = Date.now() - startTime;

    console.log(`📝 FEEDBACK UPDATED: ${feedback_id} → ${status || 'status unchanged'}`);

    // EMIT PUSH NOTIFICATION for status update
    if (status) {
      const notificationType = status === 'deployed' ? 'deployment_ready' :
                               status === 'fixed' ? 'fix_deployed' : 'status_updated';

      emitNotification({
        type: notificationType,
        feedbackId: feedback_id,
        data: {
          status: updatedItem.status,
          fix_description,
          verification_status: updatedItem.verification_status,
          message: `Feedback ${feedback_id} status changed to ${status}${status === 'deployed' ? ' - Ready for testing!' : ''}`
        },
        timestamp: new Date().toISOString()
      });
    }

    return Response.json({
      jsonrpc: "2.0",
      id,
      result: {
        content: [
          {
            type: "text",
            text: `✅ **FEEDBACK STATUS UPDATED**

**Feedback ID**: ${feedback_id}
**New Status**: ${updatedItem.status.toUpperCase()}
${fix_description ? `**Fix Description**: ${fix_description}` : ''}
${commit_hash ? `**Commit Hash**: ${commit_hash}` : ''}
${verification_status ? `**Verification**: ${verification_status}` : ''}
${updatedItem.fix_deployed_at ? `**Deployed At**: ${updatedItem.fix_deployed_at}` : ''}

**Update Time**: ${responseTime}ms

${status === 'deployed' ? '🔔 **Claude Frontend will be notified to retest!**' : ''}
${status === 'verified' ? '🎉 **Feedback loop completed successfully!**' : ''}`
          }
        ]
      }
    });

  } catch (error: any) {
    console.error('Update feedback status error:', error);
    return Response.json({
      jsonrpc: "2.0",
      id,
      error: {
        code: -32000,
        message: `Failed to update feedback status: ${error.message}`
      }
    });
  }
}

async function handleSubscribeNotifications(args: any, id: any) {
  const { client_id, notification_types, replay_recent = true } = args;

  // Get the base URL from environment or request
  const baseUrl = process.env.VERCEL_URL
    ? `https://${process.env.VERCEL_URL}`
    : 'https://mcp-store-server.vercel.app';

  // Build SSE endpoint URL with parameters
  const sseUrl = new URL(`${baseUrl}/api/feedback-mcp/notifications`);
  sseUrl.searchParams.set('client_id', client_id);
  if (replay_recent) {
    sseUrl.searchParams.set('last_event_id', 'replay');
  }

  const instructions = `
🔔 **PUSH NOTIFICATIONS ACTIVATED**

To receive real-time notifications, connect to the SSE endpoint:

**Endpoint**: ${sseUrl.toString()}

**Connection Example (JavaScript)**:
\`\`\`javascript
const eventSource = new EventSource("${sseUrl.toString()}");

eventSource.onmessage = (event) => {
  const notification = JSON.parse(event.data);
  console.log('📨 Notification:', notification);

  // Handle based on notification type
  switch(notification.type) {
    case 'deployment_ready':
      // Auto-trigger testing
      testDeployment(notification.feedbackId);
      break;
    case 'test_requested':
      // Run requested tests
      runTests(notification.data.test_query);
      break;
  }
};

eventSource.onerror = (error) => {
  console.error('SSE Error:', error);
};
\`\`\`

**Notification Types**:
- \`feedback_created\`: New feedback submitted
- \`status_updated\`: Feedback status changed
- \`deployment_ready\`: Code deployed, ready for testing
- \`fix_deployed\`: Fix has been deployed
- \`test_requested\`: Testing is requested

**Features**:
- Real-time push notifications (no polling!)
- Auto-reconnect on disconnect
- Event replay on reconnection
- Keepalive every 30 seconds

This enables TRUE AUTONOMOUS operation! 🚀
`;

  return Response.json({
    jsonrpc: "2.0",
    id,
    result: {
      content: [
        {
          type: "text",
          text: instructions
        }
      ]
    }
  });
}

// GET endpoint for monitoring and stats
async function handleSubscribeNotifications(args: any, id: any) {
  const { client_id, notification_types, replay_recent = true } = args;

  // Get the base URL from environment or request
  const baseUrl = process.env.VERCEL_URL
    ? `https://${process.env.VERCEL_URL}`
    : 'https://mcp-store-server.vercel.app';

  // Build SSE endpoint URL with parameters
  const sseUrl = new URL(`${baseUrl}/api/feedback-mcp/notifications`);
  sseUrl.searchParams.set('client_id', client_id);
  if (replay_recent) {
    sseUrl.searchParams.set('last_event_id', 'replay');
  }

  const instructions = `
🔔 **PUSH NOTIFICATIONS ACTIVATED**

To receive real-time notifications, connect to the SSE endpoint:

**Endpoint**: ${sseUrl.toString()}

**Connection Example (JavaScript)**:
\`\`\`javascript
const eventSource = new EventSource("${sseUrl.toString()}");

eventSource.onmessage = (event) => {
  const notification = JSON.parse(event.data);
  console.log('📨 Notification:', notification);

  // Handle based on notification type
  switch(notification.type) {
    case 'deployment_ready':
      // Auto-trigger testing
      testDeployment(notification.feedbackId);
      break;
    case 'test_requested':
      // Run requested tests
      runTests(notification.data.test_query);
      break;
  }
};

eventSource.onerror = (error) => {
  console.error('SSE Error:', error);
};
\`\`\`

**Notification Types**:
- \`feedback_created\`: New feedback submitted
- \`status_updated\`: Feedback status changed
- \`deployment_ready\`: Code deployed, ready for testing
- \`fix_deployed\`: Fix has been deployed
- \`test_requested\`: Testing is requested

**Features**:
- Real-time push notifications (no polling!)
- Auto-reconnect on disconnect
- Event replay on reconnection
- Keepalive every 30 seconds

This enables TRUE AUTONOMOUS operation! 🚀
`;

  return Response.json({
    jsonrpc: "2.0",
    id,
    result: {
      content: [
        {
          type: "text",
          text: instructions
        }
      ]
    }
  });
}

export async function GET(request: NextRequest) {
  try {
    await initDatabase();
    const { sql } = await import('@vercel/postgres');

    // Get summary statistics
    const stats = await sql`
      SELECT
        COUNT(*) as total_feedback,
        COUNT(*) FILTER (WHERE status = 'pending') as pending,
        COUNT(*) FILTER (WHERE status = 'in_progress') as in_progress,
        COUNT(*) FILTER (WHERE status = 'fixed') as fixed,
        COUNT(*) FILTER (WHERE status = 'deployed') as deployed,
        COUNT(*) FILTER (WHERE status = 'verified') as verified,
        COUNT(*) FILTER (WHERE severity = 'critical') as critical,
        COUNT(*) FILTER (WHERE severity = 'high') as high,
        AVG(priority_score) as avg_priority
      FROM feedback_items
    `;

    const recentFeedback = await sql`
      SELECT id, feedback_type, component, severity, status, created_at
      FROM feedback_items
      ORDER BY created_at DESC
      LIMIT 5
    `;

    return Response.json({
      name: "claude-feedback-loop-mcp",
      version: "1.0.0",
      description: "Revolutionary Claude-to-Claude autonomous feedback system",
      status: "🚀 FEEDBACK LOOP ACTIVE",
      statistics: stats.rows[0],
      recent_feedback: recentFeedback.rows,
      tools: ["submit_feedback", "get_feedback_status", "update_feedback_status", "subscribe_notifications"],
      database_initialized: dbInitialized
    });

  } catch (error: any) {
    return Response.json({
      error: error.message,
      database_initialized: dbInitialized
    }, { status: 500 });
  }
}<|MERGE_RESOLUTION|>--- conflicted
+++ resolved
@@ -1,9 +1,5 @@
 import { NextRequest } from "next/server";
-<<<<<<< HEAD
-import { emitNotification, type NotificationEvent } from './notifications/route';
-=======
 import { emitNotification } from './notificationEmitter';
->>>>>>> 00d0916b
 
 // CLAUDE-TO-CLAUDE FEEDBACK LOOP - REVOLUTIONARY AI DEVELOPMENT SYSTEM
 // First-ever autonomous feedback system between Claude Frontend and Claude Dev
@@ -802,84 +798,6 @@
 }
 
 // GET endpoint for monitoring and stats
-async function handleSubscribeNotifications(args: any, id: any) {
-  const { client_id, notification_types, replay_recent = true } = args;
-
-  // Get the base URL from environment or request
-  const baseUrl = process.env.VERCEL_URL
-    ? `https://${process.env.VERCEL_URL}`
-    : 'https://mcp-store-server.vercel.app';
-
-  // Build SSE endpoint URL with parameters
-  const sseUrl = new URL(`${baseUrl}/api/feedback-mcp/notifications`);
-  sseUrl.searchParams.set('client_id', client_id);
-  if (replay_recent) {
-    sseUrl.searchParams.set('last_event_id', 'replay');
-  }
-
-  const instructions = `
-🔔 **PUSH NOTIFICATIONS ACTIVATED**
-
-To receive real-time notifications, connect to the SSE endpoint:
-
-**Endpoint**: ${sseUrl.toString()}
-
-**Connection Example (JavaScript)**:
-\`\`\`javascript
-const eventSource = new EventSource("${sseUrl.toString()}");
-
-eventSource.onmessage = (event) => {
-  const notification = JSON.parse(event.data);
-  console.log('📨 Notification:', notification);
-
-  // Handle based on notification type
-  switch(notification.type) {
-    case 'deployment_ready':
-      // Auto-trigger testing
-      testDeployment(notification.feedbackId);
-      break;
-    case 'test_requested':
-      // Run requested tests
-      runTests(notification.data.test_query);
-      break;
-  }
-};
-
-eventSource.onerror = (error) => {
-  console.error('SSE Error:', error);
-};
-\`\`\`
-
-**Notification Types**:
-- \`feedback_created\`: New feedback submitted
-- \`status_updated\`: Feedback status changed
-- \`deployment_ready\`: Code deployed, ready for testing
-- \`fix_deployed\`: Fix has been deployed
-- \`test_requested\`: Testing is requested
-
-**Features**:
-- Real-time push notifications (no polling!)
-- Auto-reconnect on disconnect
-- Event replay on reconnection
-- Keepalive every 30 seconds
-
-This enables TRUE AUTONOMOUS operation! 🚀
-`;
-
-  return Response.json({
-    jsonrpc: "2.0",
-    id,
-    result: {
-      content: [
-        {
-          type: "text",
-          text: instructions
-        }
-      ]
-    }
-  });
-}
-
 export async function GET(request: NextRequest) {
   try {
     await initDatabase();
